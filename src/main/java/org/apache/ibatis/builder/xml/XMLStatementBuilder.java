/**
 *    Copyright 2009-2019 the original author or authors.
 *
 *    Licensed under the Apache License, Version 2.0 (the "License");
 *    you may not use this file except in compliance with the License.
 *    You may obtain a copy of the License at
 *
 *       http://www.apache.org/licenses/LICENSE-2.0
 *
 *    Unless required by applicable law or agreed to in writing, software
 *    distributed under the License is distributed on an "AS IS" BASIS,
 *    WITHOUT WARRANTIES OR CONDITIONS OF ANY KIND, either express or implied.
 *    See the License for the specific language governing permissions and
 *    limitations under the License.
 */
package org.apache.ibatis.builder.xml;

import java.util.List;
import java.util.Locale;

import org.apache.ibatis.builder.BaseBuilder;
import org.apache.ibatis.builder.MapperBuilderAssistant;
import org.apache.ibatis.executor.keygen.Jdbc3KeyGenerator;
import org.apache.ibatis.executor.keygen.KeyGenerator;
import org.apache.ibatis.executor.keygen.NoKeyGenerator;
import org.apache.ibatis.executor.keygen.SelectKeyGenerator;
import org.apache.ibatis.mapping.MappedStatement;
import org.apache.ibatis.mapping.ResultSetType;
import org.apache.ibatis.mapping.SqlCommandType;
import org.apache.ibatis.mapping.SqlSource;
import org.apache.ibatis.mapping.StatementType;
import org.apache.ibatis.parsing.XNode;
import org.apache.ibatis.scripting.LanguageDriver;
import org.apache.ibatis.session.Configuration;

/**
 * @author Clinton Begin
 */
public class XMLStatementBuilder extends BaseBuilder {

  private final MapperBuilderAssistant builderAssistant;
  private final XNode context;
  private final String requiredDatabaseId;

  public XMLStatementBuilder(Configuration configuration, MapperBuilderAssistant builderAssistant, XNode context) {
    this(configuration, builderAssistant, context, null);
  }

  public XMLStatementBuilder(Configuration configuration, MapperBuilderAssistant builderAssistant, XNode context, String databaseId) {
    super(configuration);
    this.builderAssistant = builderAssistant;
    this.context = context;
    this.requiredDatabaseId = databaseId;
  }

  public void parseStatementNode() {
    String id = context.getStringAttribute("id");
    String databaseId = context.getStringAttribute("databaseId");

    if (!databaseIdMatchesCurrent(id, databaseId, this.requiredDatabaseId)) {
      return;
    }

<<<<<<< HEAD
    Integer fetchSize = context.getIntAttribute("fetchSize");
    Integer timeout = context.getIntAttribute("timeout");
    String parameterMap = context.getStringAttribute("parameterMap");
    String parameterType = context.getStringAttribute("parameterType");
    Class<?> parameterTypeClass = resolveClass(parameterType);
    String resultMap = context.getStringAttribute("resultMap");
    String resultType = context.getStringAttribute("resultType");
    String lang = context.getStringAttribute("lang");
    LanguageDriver langDriver = getLanguageDriver(lang);

    Class<?> resultTypeClass = resolveClass(resultType);
    String resultSetType = context.getStringAttribute("resultSetType");
    StatementType statementType = StatementType.valueOf(context.getStringAttribute("statementType", StatementType.PREPARED.toString()));
    ResultSetType resultSetTypeEnum = resolveResultSetType(resultSetType);
    if (resultSetTypeEnum == null) {
      resultSetTypeEnum = configuration.getDefaultResultSetType();
    }

=======
>>>>>>> 0fa53954
    String nodeName = context.getNode().getNodeName();
    SqlCommandType sqlCommandType = SqlCommandType.valueOf(nodeName.toUpperCase(Locale.ENGLISH));
    boolean isSelect = sqlCommandType == SqlCommandType.SELECT;
    boolean flushCache = context.getBooleanAttribute("flushCache", !isSelect);
    boolean useCache = context.getBooleanAttribute("useCache", isSelect);
    boolean resultOrdered = context.getBooleanAttribute("resultOrdered", false);

    // Include Fragments before parsing
    XMLIncludeTransformer includeParser = new XMLIncludeTransformer(configuration, builderAssistant);
    includeParser.applyIncludes(context.getNode());

    String parameterType = context.getStringAttribute("parameterType");
    Class<?> parameterTypeClass = resolveClass(parameterType);

    String lang = context.getStringAttribute("lang");
    LanguageDriver langDriver = getLanguageDriver(lang);

    // Parse selectKey after includes and remove them.
    processSelectKeyNodes(id, parameterTypeClass, langDriver);

    // Parse the SQL (pre: <selectKey> and <include> were parsed and removed)
    KeyGenerator keyGenerator;
    String keyStatementId = id + SelectKeyGenerator.SELECT_KEY_SUFFIX;
    keyStatementId = builderAssistant.applyCurrentNamespace(keyStatementId, true);
    if (configuration.hasKeyGenerator(keyStatementId)) {
      keyGenerator = configuration.getKeyGenerator(keyStatementId);
    } else {
      keyGenerator = context.getBooleanAttribute("useGeneratedKeys",
          configuration.isUseGeneratedKeys() && SqlCommandType.INSERT.equals(sqlCommandType))
          ? Jdbc3KeyGenerator.INSTANCE : NoKeyGenerator.INSTANCE;
    }

    SqlSource sqlSource = langDriver.createSqlSource(configuration, context, parameterTypeClass);
    StatementType statementType = StatementType.valueOf(context.getStringAttribute("statementType", StatementType.PREPARED.toString()));
    Integer fetchSize = context.getIntAttribute("fetchSize");
    Integer timeout = context.getIntAttribute("timeout");
    String parameterMap = context.getStringAttribute("parameterMap");
    String resultType = context.getStringAttribute("resultType");
    Class<?> resultTypeClass = resolveClass(resultType);
    String resultMap = context.getStringAttribute("resultMap");
    String resultSetType = context.getStringAttribute("resultSetType");
    ResultSetType resultSetTypeEnum = resolveResultSetType(resultSetType);
    String keyProperty = context.getStringAttribute("keyProperty");
    String keyColumn = context.getStringAttribute("keyColumn");
    String resultSets = context.getStringAttribute("resultSets");

    builderAssistant.addMappedStatement(id, sqlSource, statementType, sqlCommandType,
        fetchSize, timeout, parameterMap, parameterTypeClass, resultMap, resultTypeClass,
        resultSetTypeEnum, flushCache, useCache, resultOrdered,
        keyGenerator, keyProperty, keyColumn, databaseId, langDriver, resultSets);
  }

  private void processSelectKeyNodes(String id, Class<?> parameterTypeClass, LanguageDriver langDriver) {
    List<XNode> selectKeyNodes = context.evalNodes("selectKey");
    if (configuration.getDatabaseId() != null) {
      parseSelectKeyNodes(id, selectKeyNodes, parameterTypeClass, langDriver, configuration.getDatabaseId());
    }
    parseSelectKeyNodes(id, selectKeyNodes, parameterTypeClass, langDriver, null);
    removeSelectKeyNodes(selectKeyNodes);
  }

  private void parseSelectKeyNodes(String parentId, List<XNode> list, Class<?> parameterTypeClass, LanguageDriver langDriver, String skRequiredDatabaseId) {
    for (XNode nodeToHandle : list) {
      String id = parentId + SelectKeyGenerator.SELECT_KEY_SUFFIX;
      String databaseId = nodeToHandle.getStringAttribute("databaseId");
      if (databaseIdMatchesCurrent(id, databaseId, skRequiredDatabaseId)) {
        parseSelectKeyNode(id, nodeToHandle, parameterTypeClass, langDriver, databaseId);
      }
    }
  }

  private void parseSelectKeyNode(String id, XNode nodeToHandle, Class<?> parameterTypeClass, LanguageDriver langDriver, String databaseId) {
    String resultType = nodeToHandle.getStringAttribute("resultType");
    Class<?> resultTypeClass = resolveClass(resultType);
    StatementType statementType = StatementType.valueOf(nodeToHandle.getStringAttribute("statementType", StatementType.PREPARED.toString()));
    String keyProperty = nodeToHandle.getStringAttribute("keyProperty");
    String keyColumn = nodeToHandle.getStringAttribute("keyColumn");
    boolean executeBefore = "BEFORE".equals(nodeToHandle.getStringAttribute("order", "AFTER"));

    //defaults
    boolean useCache = false;
    boolean resultOrdered = false;
    KeyGenerator keyGenerator = NoKeyGenerator.INSTANCE;
    Integer fetchSize = null;
    Integer timeout = null;
    boolean flushCache = false;
    String parameterMap = null;
    String resultMap = null;
    ResultSetType resultSetTypeEnum = null;

    SqlSource sqlSource = langDriver.createSqlSource(configuration, nodeToHandle, parameterTypeClass);
    SqlCommandType sqlCommandType = SqlCommandType.SELECT;

    builderAssistant.addMappedStatement(id, sqlSource, statementType, sqlCommandType,
        fetchSize, timeout, parameterMap, parameterTypeClass, resultMap, resultTypeClass,
        resultSetTypeEnum, flushCache, useCache, resultOrdered,
        keyGenerator, keyProperty, keyColumn, databaseId, langDriver, null);

    id = builderAssistant.applyCurrentNamespace(id, false);

    MappedStatement keyStatement = configuration.getMappedStatement(id, false);
    configuration.addKeyGenerator(id, new SelectKeyGenerator(keyStatement, executeBefore));
  }

  private void removeSelectKeyNodes(List<XNode> selectKeyNodes) {
    for (XNode nodeToHandle : selectKeyNodes) {
      nodeToHandle.getParent().getNode().removeChild(nodeToHandle.getNode());
    }
  }

  private boolean databaseIdMatchesCurrent(String id, String databaseId, String requiredDatabaseId) {
    if (requiredDatabaseId != null) {
      return requiredDatabaseId.equals(databaseId);
    }
    if (databaseId != null) {
      return false;
    }
    id = builderAssistant.applyCurrentNamespace(id, false);
    if (!this.configuration.hasStatement(id, false)) {
      return true;
    }
    // skip this statement if there is a previous one with a not null databaseId
    MappedStatement previous = this.configuration.getMappedStatement(id, false); // issue #2
    return previous.getDatabaseId() == null;
  }

  private LanguageDriver getLanguageDriver(String lang) {
    Class<? extends LanguageDriver> langClass = null;
    if (lang != null) {
      langClass = resolveClass(lang);
    }
    return configuration.getLanguageDriver(langClass);
  }

}<|MERGE_RESOLUTION|>--- conflicted
+++ resolved
@@ -61,27 +61,6 @@
       return;
     }
 
-<<<<<<< HEAD
-    Integer fetchSize = context.getIntAttribute("fetchSize");
-    Integer timeout = context.getIntAttribute("timeout");
-    String parameterMap = context.getStringAttribute("parameterMap");
-    String parameterType = context.getStringAttribute("parameterType");
-    Class<?> parameterTypeClass = resolveClass(parameterType);
-    String resultMap = context.getStringAttribute("resultMap");
-    String resultType = context.getStringAttribute("resultType");
-    String lang = context.getStringAttribute("lang");
-    LanguageDriver langDriver = getLanguageDriver(lang);
-
-    Class<?> resultTypeClass = resolveClass(resultType);
-    String resultSetType = context.getStringAttribute("resultSetType");
-    StatementType statementType = StatementType.valueOf(context.getStringAttribute("statementType", StatementType.PREPARED.toString()));
-    ResultSetType resultSetTypeEnum = resolveResultSetType(resultSetType);
-    if (resultSetTypeEnum == null) {
-      resultSetTypeEnum = configuration.getDefaultResultSetType();
-    }
-
-=======
->>>>>>> 0fa53954
     String nodeName = context.getNode().getNodeName();
     SqlCommandType sqlCommandType = SqlCommandType.valueOf(nodeName.toUpperCase(Locale.ENGLISH));
     boolean isSelect = sqlCommandType == SqlCommandType.SELECT;
@@ -124,6 +103,9 @@
     String resultMap = context.getStringAttribute("resultMap");
     String resultSetType = context.getStringAttribute("resultSetType");
     ResultSetType resultSetTypeEnum = resolveResultSetType(resultSetType);
+    if (resultSetTypeEnum == null) {
+      resultSetTypeEnum = configuration.getDefaultResultSetType();
+    }
     String keyProperty = context.getStringAttribute("keyProperty");
     String keyColumn = context.getStringAttribute("keyColumn");
     String resultSets = context.getStringAttribute("resultSets");
